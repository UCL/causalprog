"""Graph nodes."""

from __future__ import annotations

import typing
from abc import abstractmethod

import jax
import numpy as np
<<<<<<< HEAD
import numpyro
=======
from typing_extensions import override
>>>>>>> 4fc18db7

if typing.TYPE_CHECKING:
    import numpy.typing as npt

    from causalprog.distribution.family import DistributionFamily

from causalprog._abc.labelled import Labelled


class Node(Labelled):
    """An abstract node in a graph."""

    def __init__(
        self,
        *,
        label: str,
        is_parameter: bool = False,
    ) -> None:
        """
        Initialise.

        Parameters (equivalently `ParameterNode`s) represent Nodes that do not have
        random variables attached. Instead, these nodes represent values that are passed
        to nodes that _do_ have distributions attached, and the value of the "parameter"
        node is used as a fixed value when constructing the dependent node's
        distribution. The set of parameter nodes is the collection of "parameter"s over
        which one should want to optimise the causal estimand (subject to any
        constraints), and as such the value that a "parameter node" passes to its
        dependent nodes will vary as the optimiser runs and explores the solution space.

        Note that a "constant parameter" is distinct from a "parameter" in the sense
        that a constant parameter is _not_ added to the collection of parameters over
        which we will want to optimise (it is a hard-coded, fixed value).

        Args:
            label: A unique label to identify the node
            is_parameter: Is the node a parameter?

        """
        super().__init__(label=label)
        self._is_parameter = is_parameter

    @abstractmethod
    def sample(
        self,
        sampled_dependencies: dict[str, npt.NDArray[float]],
        samples: int,
        rng_key: jax.Array,
    ) -> float:
        """
        Sample a value from the node.

        Args:
            sampled_dependencies: Values taken by dependencies of this node
            samples: Number of samples
            rng_key: Random key

        Returns:
            Sample value of this node

        """

    @abstractmethod
    def copy(self) -> Node:
        """
        Make a copy of a node.

        Some inner objects stored inside the node may not be copied when this is called.
        Modifying some inner objects of a copy made using this may affect the original
        node.

        Returns:
            A copy of the node

        """

    @property
    def is_parameter(self) -> bool:
        """
        Identify if the node is an parameter.

        Returns:
            True if the node is an parameter

        """
        return self._is_parameter

    @property
    @abstractmethod
    def constant_parameters(self) -> dict[str, float]:
        """
        Named constants that this node depends on.

        Returns:
            A dictionary of the constant parameter names (keys) and their corresponding
            values

        """

    @property
    @abstractmethod
    def parameters(self) -> dict[str, str]:
        """
        Mapping of distribution parameter names to the nodes they are represented by.

        Returns:
            Mapping of distribution parameters (keys) to the corresponding label of the
            node that represents this parameter (value).

        """


class DistributionNode(Node):
    """A node containing a distribution."""

    def __init__(
        self,
        distribution: DistributionFamily,
        *,
        label: str,
        parameters: dict[str, str] | None = None,
        constant_parameters: dict[str, float] | None = None,
    ) -> None:
        """
        Initialise.

<<<<<<< HEAD
        NOTE: As of [#59](https://github.com/UCL/causalprog/pull/59),
        we will be committing to using Numpyro distributions for the
        foreseeable future. We will leave the backend-agnostic
        `DistributionFamily` class here as a type-hint (until it causes
        mypy issues), however code should only be assumed to work when
        `distribution` is passed a class from `numpyro.distributions`.
=======
        Args:
            distribution: The distribution
            label: A unique label to identify the node
            parameters: A dictionary of parameters
            constant_parameters: A dictionary of constant parameters

>>>>>>> 4fc18db7
        """
        self._dist = distribution
        self._constant_parameters = constant_parameters if constant_parameters else {}
        self._parameters = parameters if parameters else {}
        super().__init__(label=label, is_parameter=False)

    @override
    def sample(
        self,
        sampled_dependencies: dict[str, npt.NDArray[float]],
        samples: int,
        rng_key: jax.Array,
    ) -> npt.NDArray[float]:
        if not self._parameters:
            concrete_dist = self._dist.construct(**self._constant_parameters)
            return concrete_dist.sample(rng_key, samples)
        output = np.zeros(samples)
        new_key = jax.random.split(rng_key, samples)
        for sample in range(samples):
            parameters = {
                i: sampled_dependencies[j][sample] for i, j in self._parameters.items()
            }
            concrete_dist = self._dist.construct(
                **parameters, **self._constant_parameters
            )
            output[sample] = concrete_dist.sample(new_key[sample], 1)[0][0]
        return output

    @override
    def copy(self) -> Node:
        return DistributionNode(
            self._dist,
            label=self.label,
            parameters=dict(self._parameters),
            constant_parameters=dict(self._constant_parameters.items()),
        )

    @override
    def __repr__(self) -> str:
        return f'DistributionNode("{self.label}")'

    @override
    @property
    def constant_parameters(self) -> dict[str, float]:
        return self._constant_parameters

    @override
    @property
    def parameters(self) -> dict[str, str]:
        return self._parameters

    def create_model_site(self, **dependent_nodes: jax.Array) -> npt.ArrayLike:
        """
        Create a model site for the (conditional) distribution attached to this node.

        `dependent_nodes` should contain keyword arguments mapping dependent node names
        to the values that those nodes are taking (`ParameterNode`s), or the sampling
        object for those nodes (`DistributionNode`s). These are passed to
        `self._dist` as keyword arguments to construct the sample-able object
        representing this node.
        """
        return numpyro.sample(
            self.label,
            self._dist(
                # Pass in node values derived from construction so far
                **{
                    native_name: dependent_nodes[node_name]
                    for native_name, node_name in self.parameters.items()
                },
                # Pass in any constant parameters this node sets
                **self.constant_parameters,
            ),
        )


class ParameterNode(Node):
    """
    A node containing a parameter.

    `ParameterNode`s differ from `DistributionNode`s in that they do not have an
    attached distribution (family), but rather represent a parameter that contributes
    to the shape of one (or more) `DistributionNode`s.

    The collection of parameters described by `ParameterNode`s forms the set of
    variables that will be optimised over in the corresponding `CausalProblem`.
    `ParameterNode`s have a `.value` attribute which stores the current value
    of the parameter to facilitate this - a `CausalProblem` needs to be able to
    update the values of the parameters so it can make evaluations of the causal
    estimand and constraints functions, _as if_ they were functions of the parameters,
    rather than the `DistributionNode`s.

    `ParameterNode`s should not be used to encode constant values used by
    `DistributionNode`s. Such constant values should be given to the necessary
    `DistributionNode`s directly as `constant_parameters`.
    """

    def __init__(self, *, label: str, value: float | None = None) -> None:
        """
        Initialise.

        Args:
            label: A unique label to identify the node
            value: The value taken by this parameter

        """
        super().__init__(label=label, is_parameter=True)
        self.value = value

    @override
    def sample(
        self,
        sampled_dependencies: dict[str, npt.NDArray[float]],
        samples: int,
        rng_key: jax.Array,
    ) -> npt.NDArray[float]:
        if self.value is None:
            msg = f"Cannot sample undetermined parameter node: {self.label}."
            raise ValueError(msg)
        return np.full(samples, self.value)

    @override
    def copy(self) -> Node:
        return ParameterNode(
            label=self.label,
            value=self.value,
        )

    @override
    def __repr__(self) -> str:
        return f'ParameterNode("{self.label}")'

    @override
    @property
    def constant_parameters(self) -> dict[str, float]:
        return {}

    @override
    @property
    def parameters(self) -> dict[str, str]:
        return {}<|MERGE_RESOLUTION|>--- conflicted
+++ resolved
@@ -7,11 +7,8 @@
 
 import jax
 import numpy as np
-<<<<<<< HEAD
 import numpyro
-=======
 from typing_extensions import override
->>>>>>> 4fc18db7
 
 if typing.TYPE_CHECKING:
     import numpy.typing as npt
@@ -138,21 +135,19 @@
         """
         Initialise.
 
-<<<<<<< HEAD
         NOTE: As of [#59](https://github.com/UCL/causalprog/pull/59),
         we will be committing to using Numpyro distributions for the
         foreseeable future. We will leave the backend-agnostic
         `DistributionFamily` class here as a type-hint (until it causes
         mypy issues), however code should only be assumed to work when
         `distribution` is passed a class from `numpyro.distributions`.
-=======
+
         Args:
             distribution: The distribution
             label: A unique label to identify the node
             parameters: A dictionary of parameters
             constant_parameters: A dictionary of constant parameters
 
->>>>>>> 4fc18db7
         """
         self._dist = distribution
         self._constant_parameters = constant_parameters if constant_parameters else {}
