"""Graph nodes."""

from __future__ import annotations

import typing
from abc import ABC, abstractmethod

<<<<<<< HEAD
import numpy as np
=======
from causalprog._abc.labelled import Labelled

>>>>>>> 0f2f98b3

if typing.TYPE_CHECKING:
    import numpy.typing as npt


class Distribution(ABC):
    """Placeholder class."""

    @abstractmethod
<<<<<<< HEAD
    def sample(
        self, sampled_dependencies: dict[str, npt.NDArray[float]], samples: int
    ) -> npt.NDArray[float]:
        """Sample."""


class NormalDistribution(Distribution):
    """Normal distribution."""

    def __init__(self, mean: str | float = 0.0, std_dev: str | float = 1.0) -> None:
        """Initialise."""
        self.mean = mean
        self.std_dev = std_dev

    def sample(
        self, sampled_dependencies: dict[str, npt.NDArray[float]], samples: int
    ) -> npt.NDArray[float]:
        """Sample a normal distribution with mean 1."""
        values = np.random.normal(0.0, 1.0, samples)  # noqa: NPY002
        if isinstance(self.std_dev, str):
            values *= sampled_dependencies[self.std_dev]
        else:
            values *= self.std_dev
        if isinstance(self.mean, str):
            values += sampled_dependencies[self.mean]
        else:
            values += self.mean
        return values


class Node(ABC):
    """An abstract node in a graph."""

    def __init__(self, label: str | None, *, is_outcome: bool) -> None:
        """Initialise."""
        self._label = label
        self._is_outcome = is_outcome

    @property
    def label(self) -> str:
        """The label of the node."""
        if self._label is None:
            msg = "Node has no label."
            raise ValueError(msg)
        return self._label

    @abstractmethod
    def sample(
        self, sampled_dependencies: dict[str, npt.NDArray[float]], samples: int
    ) -> float:
        """Sample a value from the node."""
=======
    def is_outcome(self) -> bool:
        """Identify if the node is an outcome."""


class RootDistributionNode(Labelled):
    """A root node containing a distribution family."""

    def __init__(
        self,
        family: DistributionFamily,
        label: str,
        *,
        is_outcome: bool = False,
    ) -> None:
        """Initialise the node."""
        super().__init__(label=label)

        self._dfamily = family
        self._outcome = is_outcome

    def __repr__(self) -> str:
        """Representation."""
        return f'RootDistributionNode("{self._label}")'

    @property
    def is_root(self) -> bool:
        """Identify if the node is a root."""
        return True
>>>>>>> 0f2f98b3

    @property
    def is_outcome(self) -> bool:
        """Identify if the node is an outcome."""
        return self._is_outcome


<<<<<<< HEAD
class DistributionNode(Node):
    """A node containing a distribution."""
=======
class DistributionNode(Labelled):
    """A node containing a distribution family that depends on its parents."""
>>>>>>> 0f2f98b3

    def __init__(
        self,
        distribution: Distribution,
        label: str | None = None,
        *,
        is_outcome: bool = False,
    ) -> None:
<<<<<<< HEAD
        """Initialise."""
        self._dist = distribution
        super().__init__(label, is_outcome=is_outcome)

    def sample(
        self, sampled_dependencies: dict[str, npt.NDArray[float]], samples: int
    ) -> float:
        """Sample a value from the node."""
        return self._dist.sample(sampled_dependencies, samples)
=======
        """Initialise the node."""
        super().__init__(label=label)

        self._dfamily = family
        self._outcome = is_outcome

    def __repr__(self) -> str:
        """Representation."""
        return f'DistributionNode("{self._label}")'

    @property
    def is_root(self) -> bool:
        """Identify if the node is a root."""
        return False
>>>>>>> 0f2f98b3

    def __repr__(self) -> str:
        return f'DistributionNode("{self.label}")'<|MERGE_RESOLUTION|>--- conflicted
+++ resolved
@@ -5,22 +5,18 @@
 import typing
 from abc import ABC, abstractmethod
 
-<<<<<<< HEAD
 import numpy as np
-=======
-from causalprog._abc.labelled import Labelled
-
->>>>>>> 0f2f98b3
 
 if typing.TYPE_CHECKING:
     import numpy.typing as npt
+
+from causalprog._abc.labelled import Labelled
 
 
 class Distribution(ABC):
     """Placeholder class."""
 
     @abstractmethod
-<<<<<<< HEAD
     def sample(
         self, sampled_dependencies: dict[str, npt.NDArray[float]], samples: int
     ) -> npt.NDArray[float]:
@@ -51,57 +47,19 @@
         return values
 
 
-class Node(ABC):
+class Node(Labelled):
     """An abstract node in a graph."""
 
     def __init__(self, label: str | None, *, is_outcome: bool) -> None:
         """Initialise."""
-        self._label = label
+        super().__init__(label=label)
         self._is_outcome = is_outcome
-
-    @property
-    def label(self) -> str:
-        """The label of the node."""
-        if self._label is None:
-            msg = "Node has no label."
-            raise ValueError(msg)
-        return self._label
 
     @abstractmethod
     def sample(
         self, sampled_dependencies: dict[str, npt.NDArray[float]], samples: int
     ) -> float:
         """Sample a value from the node."""
-=======
-    def is_outcome(self) -> bool:
-        """Identify if the node is an outcome."""
-
-
-class RootDistributionNode(Labelled):
-    """A root node containing a distribution family."""
-
-    def __init__(
-        self,
-        family: DistributionFamily,
-        label: str,
-        *,
-        is_outcome: bool = False,
-    ) -> None:
-        """Initialise the node."""
-        super().__init__(label=label)
-
-        self._dfamily = family
-        self._outcome = is_outcome
-
-    def __repr__(self) -> str:
-        """Representation."""
-        return f'RootDistributionNode("{self._label}")'
-
-    @property
-    def is_root(self) -> bool:
-        """Identify if the node is a root."""
-        return True
->>>>>>> 0f2f98b3
 
     @property
     def is_outcome(self) -> bool:
@@ -109,13 +67,8 @@
         return self._is_outcome
 
 
-<<<<<<< HEAD
 class DistributionNode(Node):
     """A node containing a distribution."""
-=======
-class DistributionNode(Labelled):
-    """A node containing a distribution family that depends on its parents."""
->>>>>>> 0f2f98b3
 
     def __init__(
         self,
@@ -124,7 +77,6 @@
         *,
         is_outcome: bool = False,
     ) -> None:
-<<<<<<< HEAD
         """Initialise."""
         self._dist = distribution
         super().__init__(label, is_outcome=is_outcome)
@@ -134,22 +86,6 @@
     ) -> float:
         """Sample a value from the node."""
         return self._dist.sample(sampled_dependencies, samples)
-=======
-        """Initialise the node."""
-        super().__init__(label=label)
-
-        self._dfamily = family
-        self._outcome = is_outcome
-
-    def __repr__(self) -> str:
-        """Representation."""
-        return f'DistributionNode("{self._label}")'
-
-    @property
-    def is_root(self) -> bool:
-        """Identify if the node is a root."""
-        return False
->>>>>>> 0f2f98b3
 
     def __repr__(self) -> str:
         return f'DistributionNode("{self.label}")'