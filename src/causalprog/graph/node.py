--- conflicted
+++ resolved
@@ -96,9 +96,6 @@
 
 
 class ParameterNode(Node):
-<<<<<<< HEAD
-    """A node containing a parameter."""
-=======
     """
     A node containing a parameter.
 
@@ -118,7 +115,6 @@
     `DistributionNode`s. Such constant values should be given to the necessary
     `DistributionNode`s directly as `constant_parameters`.
     """
->>>>>>> d2e87c73
 
     def __init__(
         self, label: str, *, value: float | None = None, is_outcome: bool = False
@@ -135,11 +131,7 @@
     ) -> npt.NDArray[float]:
         """Sample a value from the node."""
         if self.value is None:
-<<<<<<< HEAD
-            msg = "Cannot sample an undetermined parameter node."
-=======
             msg = f"Cannot sample undetermined parameter node: {self.label}."
->>>>>>> d2e87c73
             raise ValueError(msg)
         return np.full(samples, self.value)
 
