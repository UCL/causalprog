--- conflicted
+++ resolved
@@ -12,11 +12,7 @@
 
     _nodes_by_label: dict[str, Node]
 
-<<<<<<< HEAD
-    def __init__(self, label: str, graph: nx.DiGraph | None = None) -> None:
-=======
-    def __init__(self, *, label: str) -> None:
->>>>>>> 840f249d
+    def __init__(self, *, label: str, graph: nx.DiGraph | None = None) -> None:
         """Create end empty graph."""
         super().__init__(label=label)
         self._nodes_by_label = {}
