--- conflicted
+++ resolved
@@ -61,13 +61,8 @@
         Set the current value of all given parameter nodes to the new values.
 
         Parameter nodes are identified by variable name. Absent parameters retain their
-<<<<<<< HEAD
-        current value. Names that correspond to nodes which are not parameter nodes raise
-        `TypeError`s.
-=======
         current value. Names that correspond to nodes which are not parameter nodes
         raise `TypeError`s.
->>>>>>> e27f682f
         """
         for name, new_value in parameter_values.items():
             node = self.get_node(name)
