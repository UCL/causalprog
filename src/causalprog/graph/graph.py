--- conflicted
+++ resolved
@@ -33,11 +33,6 @@
             raise ValueError(msg)
         self._nodes_by_label[node.label] = node
         self._graph.add_node(node)
-<<<<<<< HEAD
-
-    def add_edge(self, first_node: Node | str, second_node: Node | str) -> None:
-        """Add an edge to the graph."""
-=======
 
     def add_edge(self, first_node: Node | str, second_node: Node | str) -> None:
         """
@@ -47,7 +42,6 @@
         will cause said nodes to be added to the graph along with
         the edge.
         """
->>>>>>> b8aec328
         if isinstance(first_node, str):
             first_node = self.get_node(first_node)
         if isinstance(second_node, str):
@@ -56,19 +50,12 @@
             self.add_node(first_node)
         if second_node.label not in self._nodes_by_label:
             self.add_node(second_node)
-<<<<<<< HEAD
         if first_node != self._nodes_by_label[first_node.label]:
             msg = "Invalid node"
             raise ValueError(msg)
         if second_node != self._nodes_by_label[second_node.label]:
             msg = "Invalid node"
             raise ValueError(msg)
-=======
-        for node_to_check in (first_node, second_node):
-            if node_to_check != self._nodes_by_label[node_to_check.label]:
-                msg = "Invalid node: {node_to_check}"
-                raise ValueError(msg)
->>>>>>> b8aec328
         self._graph.add_edge(first_node, second_node)
 
     @property
