--- conflicted
+++ resolved
@@ -10,12 +10,11 @@
 class Graph(Labelled):
     """A directed acyclic graph that represents a causality tree."""
 
-<<<<<<< HEAD
     _nodes_by_label: dict[str, Node]
 
     def __init__(self, label: str) -> None:
         """Create end empty graph."""
-        self._label = label
+        super().__init__(label=label)
         self._graph = nx.DiGraph()
         self._nodes_by_label = {}
         self._node_index = 0
@@ -27,20 +26,6 @@
         except KeyError as e:
             msg = f'Node not found with label "{label}"'
             raise ValueError(msg) from e
-=======
-    def __init__(self, graph: nx.Graph, label: str) -> None:
-        """Initialise a graph from a NetworkX graph."""
-        super().__init__(label=label)
-
-        for node in graph.nodes:
-            if not isinstance(node, Node):
-                msg = f"Invalid node: {node}"
-                raise TypeError(msg)
-
-        self._graph = graph.copy()
-        self._nodes = list(graph.nodes())
-        self._depth_first_nodes = list(nx.algorithms.dfs_postorder_nodes(graph))
->>>>>>> 0f2f98b3
 
     def add_node(self, node: Node) -> None:
         """Add a node to the graph."""
@@ -92,7 +77,6 @@
         if len(outcomes) > 1:
             msg = "Cannot yet create graph with multiple outcome nodes"
             raise ValueError(msg)
-<<<<<<< HEAD
         return outcomes[0]
 
     @property
@@ -103,12 +87,4 @@
     @property
     def depth_first_nodes(self) -> list[Node]:
         """The nodes of the graph in depth first order."""
-        return list(nx.algorithms.dfs_postorder_nodes(self._graph))
-
-    @property
-    def label(self) -> str:
-        """The label of the graph."""
-        return self._label
-=======
-        self._outcome = outcomes[0]
->>>>>>> 0f2f98b3
+        return list(nx.algorithms.dfs_postorder_nodes(self._graph))