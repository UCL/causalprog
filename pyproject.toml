[build-system]
build-backend = "setuptools.build_meta"
requires = ["setuptools", "setuptools-scm"]

[project]
authors = [
    {email = "arc.collaborations@ucl.ac.uk", name = "Collaborations team, UCL Centre for Advanced Research Computing"},
]
classifiers = [
    "Operating System :: POSIX",
    "Programming Language :: Python :: 3",
    "Programming Language :: Python :: 3 :: Only",
    "Programming Language :: Python :: 3.11",
    "Programming Language :: Python :: 3.12",
    "Programming Language :: Python :: 3.13",
    "Typing :: Typed",
]
<<<<<<< HEAD
dependencies = ["jax<0.7.0", "networkx", "numpy", "numpyro"]
=======
dependencies = ["jax<0.7.0", "networkx", "numpy", "typing_extensions"]
>>>>>>> 4fc18db7
description = "A Python package for causal modelling and inference with stochastic causal programming"
dynamic = ["version"]
keywords = []
name = "causalprog"
optional-dependencies = {dev = [
    "build",
    "mypy",
    "pre-commit",
    "ruff",
    "tox",
    "twine",
], docs = [
    "mkdocs",
    "mkdocs-include-markdown-plugin",
    "mkdocs-material",
    "mkdocstrings",
    "mkdocstrings-python",
], test = [
    "distrax",
    "numpy",
    "pytest",
    "pytest-cov",
]}
readme = "README.md"
requires-python = ">=3.11"
license.file = "LICENSE.md"
urls.homepage = "https://github.com/UCL/causalprog"

[tool.coverage]
report = {sort = "cover"}
run = {branch = true, parallel = true, source = ["causalprog"]}
paths.source = ["src", ".tox*/*/lib/python*/site-packages"]

[tool.mypy]
exclude = ["tests"]
explicit_package_bases = true

[tool.pytest.ini_options]
addopts = ["--color=yes", "--import-mode=importlib", "--verbose"]
testpaths = ["tests"]

[tool.ruff]
fix = true
force-exclude = true
lint.ignore = [
    "COM812", # trailing commas (ruff-format recommended)
    "D105", # missing docstrings on magic (dunder) methods
    "D203", # no-blank-line-before-class
    "D212", # multi-line-summary-first-line
    "D407", # removed dashes lines under sections
    "D417", # argument description in docstring (unreliable)
    "FIX002", # Lines marked with "todo" are OK for now:
    "ISC001", # simplify implicit str concatenation (ruff-format recommended)
    "TD002", # Lines marked with "todo" are OK for now
    "TD003", # Lines marked with "todo" are OK for now
]
lint.per-file-ignores = {"__init__.py" = [
    "F401", # Unused import
], "tests*" = [
    "ANN",
    "D",
    "INP001", # File is part of an implicit namespace package.
    "PLR0913", # Too many arguments in function definition
    "S101", # Use of `assert` detected
]}
lint.select = ["ALL"]
lint.flake8-unused-arguments.ignore-variadic-names = true
lint.isort.known-first-party = ["causalprog"]
lint.mccabe.max-complexity = 18
lint.pep8-naming.classmethod-decorators = ["classmethod"]

[tool.setuptools_scm]
local_scheme = "no-local-version"
write_to = "src/causalprog/_version.py"

[tool.tomlsort]
all = true
spaces_indent_inline_array = 4
trailing_comma_inline_array = true
overrides."project.classifiers".inline_arrays = false
overrides."tool.coverage.paths.source".inline_arrays = false
overrides."tool.tox.env.docs.commands".inline_arrays = false
overrides."tool.tox.env_run_base.commands".inline_arrays = false

[tool.tox]
env_list = ["py311", "py312", "py313"]
env_run_base = {commands = [
    [
        "pytest",
        "--cov",
        "--cov-report=xml",
    ],
], extras = [
    "test",
]}
env.docs = {commands = [["mkdocs", "build", "--strict"]], extras = ["docs"]}
gh.python."3.11" = ["py311"]
gh.python."3.12" = ["py312"]
gh.python."3.13" = ["py313"]<|MERGE_RESOLUTION|>--- conflicted
+++ resolved
@@ -15,11 +15,13 @@
     "Programming Language :: Python :: 3.13",
     "Typing :: Typed",
 ]
-<<<<<<< HEAD
-dependencies = ["jax<0.7.0", "networkx", "numpy", "numpyro"]
-=======
-dependencies = ["jax<0.7.0", "networkx", "numpy", "typing_extensions"]
->>>>>>> 4fc18db7
+dependencies = [
+    "jax<0.7.0",
+    "networkx",
+    "numpy",
+    "numpyro",
+    "typing_extensions",
+]
 description = "A Python package for causal modelling and inference with stochastic causal programming"
 dynamic = ["version"]
 keywords = []
