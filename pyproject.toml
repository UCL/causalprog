[build-system]
build-backend = "setuptools.build_meta"
requires = ["setuptools", "setuptools-scm"]

[project]
authors = [
    {email = "arc.collaborations@ucl.ac.uk", name = "Collaborations team, UCL Centre for Advanced Research Computing"},
]
classifiers = [
    "Operating System :: POSIX",
    "Programming Language :: Python :: 3",
    "Programming Language :: Python :: 3 :: Only",
    "Programming Language :: Python :: 3.11",
    "Programming Language :: Python :: 3.12",
    "Programming Language :: Python :: 3.13",
    "Typing :: Typed",
]
<<<<<<< HEAD
dependencies = [
    "networkx",
    "numpy",
]
=======
dependencies = ["jax", "networkx"]
>>>>>>> e30cae5b
description = "A Python package for causal modelling and inference with stochastic causal programming"
dynamic = ["version"]
keywords = []
name = "causalprog"
optional-dependencies = {dev = [
    "build",
    "mypy",
    "pre-commit",
    "ruff",
    "tox",
    "twine",
], docs = [
    "mkdocs",
    "mkdocs-include-markdown-plugin",
    "mkdocs-material",
    "mkdocstrings",
    "mkdocstrings-python",
], test = [
    "distrax",
    "numpy",
    "numpyro",
    "pytest",
    "pytest-cov",
]}
readme = "README.md"
requires-python = ">=3.11"
license.file = "LICENSE.md"
urls.homepage = "https://github.com/UCL/causalprog"

[tool.coverage]
report = {sort = "cover"}
run = {branch = true, parallel = true, source = ["causalprog"]}
paths.source = ["src", ".tox*/*/lib/python*/site-packages"]

[tool.mypy]
exclude = ["tests"]
explicit_package_bases = true

[tool.pytest.ini_options]
addopts = ["--color=yes", "--import-mode=importlib", "--verbose"]
testpaths = ["tests"]

[tool.ruff]
fix = true
force-exclude = true
lint.ignore = [
    "COM812", # trailing commas (ruff-format recommended)
    "D105", # missing docstrings on magic (dunder) methods
    "D203", # no-blank-line-before-class
    "D212", # multi-line-summary-first-line
    "D407", # removed dashes lines under sections
    "D417", # argument description in docstring (unreliable)
    "ISC001", # simplify implicit str concatenation (ruff-format recommended)
]
lint.per-file-ignores = {"__init__.py" = [
    "F401", # Unused import
], "tests*" = [
    "ANN",
    "D",
    "INP001", # File is part of an implicit namespace package.
    "S101", # Use of `assert` detected
]}
lint.select = ["ALL"]
lint.isort.known-first-party = ["causalprog"]
lint.mccabe.max-complexity = 18
lint.pep8-naming.classmethod-decorators = ["classmethod"]

[tool.setuptools_scm]
local_scheme = "no-local-version"
write_to = "src/causalprog/_version.py"

[tool.tomlsort]
all = true
spaces_indent_inline_array = 4
trailing_comma_inline_array = true
overrides."project.classifiers".inline_arrays = false
overrides."tool.coverage.paths.source".inline_arrays = false
overrides."tool.tox.env.docs.commands".inline_arrays = false
overrides."tool.tox.env_run_base.commands".inline_arrays = false

[tool.tox]
env_list = ["py311", "py312", "py313"]
env_run_base = {commands = [
    [
        "pytest",
        "--cov",
        "--cov-report=xml",
    ],
], extras = [
    "test",
]}
env.docs = {commands = [["mkdocs", "build", "--strict"]], extras = ["docs"]}
gh.python."3.11" = ["py311"]
gh.python."3.12" = ["py312"]
gh.python."3.13" = ["py313"]<|MERGE_RESOLUTION|>--- conflicted
+++ resolved
@@ -15,14 +15,11 @@
     "Programming Language :: Python :: 3.13",
     "Typing :: Typed",
 ]
-<<<<<<< HEAD
 dependencies = [
+    "jax",
     "networkx",
     "numpy",
 ]
-=======
-dependencies = ["jax", "networkx"]
->>>>>>> e30cae5b
 description = "A Python package for causal modelling and inference with stochastic causal programming"
 dynamic = ["version"]
 keywords = []
