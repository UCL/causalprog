--- conflicted
+++ resolved
@@ -15,13 +15,7 @@
     "Programming Language :: Python :: 3.13",
     "Typing :: Typed",
 ]
-<<<<<<< HEAD
-dependencies = ["jax"]
-=======
-dependencies = [
-    "networkx",
-]
->>>>>>> e2ef704f
+dependencies = ["jax", "networkx"]
 description = "A Python package for causal modelling and inference with stochastic causal programming"
 dynamic = ["version"]
 keywords = []
