import jax.numpy as jnp
import pytest
from distrax import MultivariateNormalFullCovariance as Mvn

from causalprog.backend.translation import Translation
from causalprog.distribution.base import Distribution
from causalprog.distribution.family import DistributionFamily
from causalprog.distribution.normal import Normal, NormalFamily


@pytest.mark.parametrize(
    ("n_dim_std_normal"),
    [pytest.param(1, id="1D normal"), pytest.param(3, id="3D normal")],
    indirect=["n_dim_std_normal"],
)
def test_sampling_consistency(rng_key, n_dim_std_normal) -> None:
    """"""
    sample_shape = (5, 10)
    normal_family = NormalFamily()

    via_family = normal_family.construct(*n_dim_std_normal)
    via_standard_class = Normal(*n_dim_std_normal)

    family_samples = via_family.sample(rng_key, sample_shape)
    standard_class_samples = via_standard_class.sample(rng_key, sample_shape)

    assert jnp.allclose(family_samples, standard_class_samples)


class DistraxNormal(Distribution):
    def __init__(self, mean, cov):
        super().__init__(
            Translation(
                backend_name="sample",
                frontend_name="sample",
                param_map={"seed": "rng_key"},
            ),
            backend=Mvn(mean, cov),
            label="Distrax normal",
        )


@pytest.mark.parametrize(
    ("n_dim_std_normal"),
    [pytest.param(2, id="2D normal")],
    indirect=["n_dim_std_normal"],
)
def test_builder_matches_backend(n_dim_std_normal) -> None:
    """
    Test that building from a family is equivalent
    to building via the backend explicitly.

    """
<<<<<<< HEAD
    mnv_family = DistributionFamily(
        DistraxNormal,
        label="Distrax normal family",
    )
    via_family = mnv_family.construct(*n_dim_std_normal)
    via_backend = Mvn(*n_dim_std_normal)
=======
    mnv = distrax.MultivariateNormalFullCovariance

    mnv_family = DistributionFamily(mnv, SampleTranslator(rng_key="seed"))
    via_family = mnv_family.construct(
        loc=n_dim_std_normal["mean"], covariance_matrix=n_dim_std_normal["cov"]
    )
    via_backend = mnv(n_dim_std_normal["mean"], n_dim_std_normal["cov"])
>>>>>>> 467409e1

    assert via_backend.kl_divergence(via_family.dist) == pytest.approx(0.0)
    assert via_family.dist.kl_divergence(via_backend) == pytest.approx(0.0)<|MERGE_RESOLUTION|>--- conflicted
+++ resolved
@@ -18,8 +18,8 @@
     sample_shape = (5, 10)
     normal_family = NormalFamily()
 
-    via_family = normal_family.construct(*n_dim_std_normal)
-    via_standard_class = Normal(*n_dim_std_normal)
+    via_family = normal_family.construct(**n_dim_std_normal)
+    via_standard_class = Normal(**n_dim_std_normal)
 
     family_samples = via_family.sample(rng_key, sample_shape)
     standard_class_samples = via_standard_class.sample(rng_key, sample_shape)
@@ -51,22 +51,14 @@
     to building via the backend explicitly.
 
     """
-<<<<<<< HEAD
     mnv_family = DistributionFamily(
         DistraxNormal,
         label="Distrax normal family",
     )
-    via_family = mnv_family.construct(*n_dim_std_normal)
-    via_backend = Mvn(*n_dim_std_normal)
-=======
-    mnv = distrax.MultivariateNormalFullCovariance
-
-    mnv_family = DistributionFamily(mnv, SampleTranslator(rng_key="seed"))
-    via_family = mnv_family.construct(
+    via_family = mnv_family.construct(**n_dim_std_normal)
+    via_backend = Mvn(
         loc=n_dim_std_normal["mean"], covariance_matrix=n_dim_std_normal["cov"]
     )
-    via_backend = mnv(n_dim_std_normal["mean"], n_dim_std_normal["cov"])
->>>>>>> 467409e1
 
     assert via_backend.kl_divergence(via_family.dist) == pytest.approx(0.0)
     assert via_family.dist.kl_divergence(via_backend) == pytest.approx(0.0)