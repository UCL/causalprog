"""Tests for graph module."""

import re

<<<<<<< HEAD
import jax
=======
>>>>>>> b8aec328
import numpy as np
import pytest

import causalprog
from causalprog.distribution.normal import NormalFamily
from causalprog.graph import DistributionNode, Graph


def test_label():
<<<<<<< HEAD
    d = NormalFamily()
    node = DistributionNode(d, "X")
    node2 = DistributionNode(d, "Y")
=======
    d = causalprog.graph.node.NormalDistribution()
    node = causalprog.graph.DistributionNode(d, "X")
    node2 = causalprog.graph.DistributionNode(d, "Y")
>>>>>>> b8aec328
    node_copy = node

    assert node.label == node_copy.label == "X"
    assert node.label != node2.label
    assert node2.label == "Y"

    assert isinstance(node, causalprog.graph.node.Node)
    assert isinstance(node2, causalprog.graph.node.Node)


def test_duplicate_label():
<<<<<<< HEAD
    d = NormalFamily()

    graph = Graph("G0")
    graph.add_node(DistributionNode(d, "X"))
    with pytest.raises(ValueError, match=re.escape("Duplicate node label: X")):
        graph.add_node(DistributionNode(d, "X"))
=======
    d = causalprog.graph.node.NormalDistribution()

    graph = causalprog.graph.Graph("G0")
    graph.add_node(causalprog.graph.DistributionNode(d, "X"))
    with pytest.raises(ValueError, match=re.escape("Duplicate node label: X")):
        graph.add_node(causalprog.graph.DistributionNode(d, "X"))
>>>>>>> b8aec328


@pytest.mark.parametrize(
    "use_labels",
    [pytest.param(True, id="Via labels"), pytest.param(False, id="Via variables")],
)
def test_build_graph(*, use_labels: bool) -> None:
    root_label = "root"
    outcome_label = "outcome_label"
<<<<<<< HEAD
    d = NormalFamily()

    root_node = DistributionNode(d, root_label)
    outcome_node = DistributionNode(d, outcome_label, is_outcome=True)

    graph = Graph("G0")
=======
    d = causalprog.graph.node.NormalDistribution()

    root_node = causalprog.graph.DistributionNode(d, root_label)
    outcome_node = causalprog.graph.DistributionNode(d, outcome_label, is_outcome=True)

    graph = causalprog.graph.Graph("G0")
>>>>>>> b8aec328
    graph.add_node(root_node)
    graph.add_node(outcome_node)

    if use_labels:
        graph.add_edge(root_label, outcome_label)
    else:
        graph.add_edge(root_node, outcome_node)

    assert graph.roots_down_to_outcome(outcome_label) == [root_node, outcome_node]


def test_roots_down_to_outcome() -> None:
<<<<<<< HEAD
    d = NormalFamily()

    graph = Graph("G0")

    u = DistributionNode(d, "U")
    v = DistributionNode(d, "V")
    w = DistributionNode(d, "W")
    x = DistributionNode(d, "X")
    y = DistributionNode(d, "Y")
    z = DistributionNode(d, "Z")
=======
    d = causalprog.graph.node.NormalDistribution()

    graph = causalprog.graph.Graph("G0")

    u = causalprog.graph.DistributionNode(d, "U")
    v = causalprog.graph.DistributionNode(d, "V")
    w = causalprog.graph.DistributionNode(d, "W")
    x = causalprog.graph.DistributionNode(d, "X")
    y = causalprog.graph.DistributionNode(d, "Y")
    z = causalprog.graph.DistributionNode(d, "Z")
>>>>>>> b8aec328

    graph.add_node(u)
    graph.add_node(v)
    graph.add_node(w)
    graph.add_node(x)
    graph.add_node(y)
    graph.add_node(z)

    graph.add_edge("V", "W")
    graph.add_edge("V", "X")
    graph.add_edge("V", "Y")
    graph.add_edge("X", "Z")
    graph.add_edge("Y", "Z")
    graph.add_edge("U", "Z")

    assert graph.roots_down_to_outcome("V") == [v]
    assert graph.roots_down_to_outcome("W") == [v, w]
    nodes = graph.roots_down_to_outcome("Z")
    assert len(nodes) == 5  # noqa: PLR2004
    assert (
        nodes.index(v)
        < min(nodes.index(x), nodes.index(y))
        < max(nodes.index(x), nodes.index(y))
        < nodes.index(z)
    )
    assert nodes.index(u) < nodes.index(z)


def test_cycle() -> None:
<<<<<<< HEAD
    d = NormalFamily()

    node0 = DistributionNode(d, "X")
    node1 = DistributionNode(d, "Y")
    node2 = DistributionNode(d, "Z")

    graph = Graph("G0")
=======
    d = causalprog.graph.node.NormalDistribution()

    node0 = causalprog.graph.DistributionNode(d, "X")
    node1 = causalprog.graph.DistributionNode(d, "Y")
    node2 = causalprog.graph.DistributionNode(d, "Z")

    graph = causalprog.graph.Graph("G0")
>>>>>>> b8aec328
    graph.add_edge(node0, node1)
    graph.add_edge(node1, node2)
    graph.add_edge(node2, node0)

<<<<<<< HEAD
    with pytest.raises(RuntimeError):
=======
    with pytest.raises(RuntimeError, match="Graph is not acyclic."):
>>>>>>> b8aec328
        graph.roots_down_to_outcome("X")


@pytest.mark.parametrize(
    ("mean", "stdev", "samples", "rtol"),
    [
<<<<<<< HEAD
        pytest.param(1.0, 1.0, 10, 1, id="N(mean=1, stdev=1), 10 samples"),
        pytest.param(2.0, 0.8, 1000, 1e-1, id="N(mean=2, stdev=0.8), 1000 samples"),
        pytest.param(1.0, 0.8, 100000, 1e-2, id="N(mean=1, stdev=0.8), 10^5 samples"),
        pytest.param(1.0, 1.2, 10000000, 1e-3, id="N(mean=1, stdev=1.2), 10^7 samples"),
    ],
)
def test_single_normal_node(samples, rtol, mean, stdev, rng_key):
    node = DistributionNode(
        NormalFamily(),
        "X",
        constant_parameters={"mean": mean, "cov": stdev**2},
        is_outcome=True,
    )

    graph = Graph("G0")
    graph.add_node(node)

    key = jax.random.split(rng_key, 1)[0]
    what_we_should_get = jax.random.multivariate_normal(
        key, jax.numpy.atleast_1d(mean), jax.numpy.atleast_2d(stdev**2), shape=samples
    )
    expected_mean = what_we_should_get.mean()
    expected_std_dev = what_we_should_get.std()

    # Check within hand-computation
    assert np.isclose(
        causalprog.algorithms.expectation(
            graph, outcome_node_label="X", samples=samples, rng_key=rng_key
        ),
        mean,
        rtol=rtol,
    )
    assert np.isclose(
        causalprog.algorithms.standard_deviation(
            graph, outcome_node_label="X", samples=samples, rng_key=rng_key
        ),
        stdev,
        rtol=rtol,
    )
    # Check within computational distance
    assert np.isclose(
        causalprog.algorithms.expectation(
            graph, outcome_node_label="X", samples=samples, rng_key=rng_key
        ),
        expected_mean,
    )
    assert np.isclose(
        causalprog.algorithms.standard_deviation(
            graph, outcome_node_label="X", samples=samples, rng_key=rng_key
        ),
        expected_std_dev,
    )


@pytest.mark.parametrize(
    ("mean", "stdev", "stdev2", "samples", "rtol"),
    [
        pytest.param(
            1.0,
            1.0,
            0.8,
            100,
            1,
            id="N(mean=N(mean=0, stdev=1), stdev=0.8), 100 samples",
        ),
        pytest.param(
            3.0,
            0.5,
            1.0,
            10000,
            1e-1,
            id="N(mean=N(mean=3, stdev=0.5), stdev=1), 10^4 samples",
        ),
        pytest.param(
            2.0,
            0.7,
            0.8,
            1000000,
            1e-2,
            id="N(mean=N(mean=2, stdev=0.7), stdev=0.8), 10^6 samples",
        ),
    ],
)
def test_two_node_graph(samples, rtol, mean, stdev, stdev2, rng_key):  # noqa: PLR0913
    if samples > 100:  # noqa: PLR2004
        pytest.xfail("Test currently too slow")
    graph = causalprog.graph.Graph("G0")
    graph.add_node(
        DistributionNode(
            NormalFamily(), "UX", constant_parameters={"mean": mean, "cov": stdev**2}
        )
    )
    graph.add_node(
        DistributionNode(
            NormalFamily(),
            "X",
            parameters={"mean": "UX"},
            constant_parameters={"cov": stdev2**2},
            is_outcome=True,
        )
    )
    graph.add_edge("UX", "X")

    assert np.isclose(
        causalprog.algorithms.expectation(
            graph, outcome_node_label="X", samples=samples, rng_key=rng_key
        ),
        mean,
        rtol=rtol,
    )
    assert np.isclose(
        causalprog.algorithms.standard_deviation(
            graph, outcome_node_label="X", samples=samples, rng_key=rng_key
        ),
=======
        pytest.param(1.0, 1.0, 10, 1, id="std normal, 10 samples"),
        pytest.param(2.0, 0.8, 1000, 1e-1, id="non-standard normal, 100 samples"),
        pytest.param(1.0, 1.0, 100000, 1e-2, id="std normal, 10^5 samples"),
        pytest.param(1.0, 1.0, 10000000, 1e-3, id="std normal, 10^7 samples"),
    ],
)
def test_single_normal_node(samples, rtol, mean, stdev):
    normal = causalprog.graph.node.NormalDistribution(mean, stdev)
    node = causalprog.graph.DistributionNode(normal, "X", is_outcome=True)

    graph = causalprog.graph.Graph("G0")
    graph.add_node(node)

    assert np.isclose(
        causalprog.algorithms.expectation(graph, samples=samples), mean, rtol=rtol
    )
    assert np.isclose(
        causalprog.algorithms.standard_deviation(graph, samples=samples),
        stdev,
        rtol=rtol,
    )


@pytest.mark.parametrize(
    ("mean", "stdev", "stdev2", "samples", "rtol"),
    [
        pytest.param(
            1.0,
            1.0,
            0.8,
            100,
            1,
            id="N(mean=N(mean=0, stdev=1), stdev=0.8), 100 samples",
        ),
        pytest.param(
            3.0,
            0.5,
            1.0,
            10000,
            1e-1,
            id="N(mean=N(mean=3, stdev=0.5), stdev=1), 10^4 samples",
        ),
        pytest.param(
            2.0,
            0.7,
            0.8,
            1000000,
            1e-2,
            id="N(mean=N(mean=2, stdev=0.7), stdev=0.8), 10^6 samples",
        ),
    ],
)
def test_two_node_graph(samples, rtol, mean, stdev, stdev2):
    normal = causalprog.graph.node.NormalDistribution(mean, stdev)
    normal2 = causalprog.graph.node.NormalDistribution("UX", stdev2)

    graph = causalprog.graph.Graph("G0")
    graph.add_node(causalprog.graph.DistributionNode(normal, "UX"))
    graph.add_node(causalprog.graph.DistributionNode(normal2, "X", is_outcome=True))
    graph.add_edge("UX", "X")

    assert np.isclose(
        causalprog.algorithms.expectation(graph, samples=samples), mean, rtol=rtol
    )
    assert np.isclose(
        causalprog.algorithms.standard_deviation(graph, samples=samples),
>>>>>>> b8aec328
        np.sqrt(stdev**2 + stdev2**2),
        rtol=rtol,
    )<|MERGE_RESOLUTION|>--- conflicted
+++ resolved
@@ -2,10 +2,7 @@
 
 import re
 
-<<<<<<< HEAD
 import jax
-=======
->>>>>>> b8aec328
 import numpy as np
 import pytest
 
@@ -15,15 +12,9 @@
 
 
 def test_label():
-<<<<<<< HEAD
     d = NormalFamily()
     node = DistributionNode(d, "X")
     node2 = DistributionNode(d, "Y")
-=======
-    d = causalprog.graph.node.NormalDistribution()
-    node = causalprog.graph.DistributionNode(d, "X")
-    node2 = causalprog.graph.DistributionNode(d, "Y")
->>>>>>> b8aec328
     node_copy = node
 
     assert node.label == node_copy.label == "X"
@@ -35,21 +26,12 @@
 
 
 def test_duplicate_label():
-<<<<<<< HEAD
     d = NormalFamily()
 
     graph = Graph("G0")
     graph.add_node(DistributionNode(d, "X"))
     with pytest.raises(ValueError, match=re.escape("Duplicate node label: X")):
         graph.add_node(DistributionNode(d, "X"))
-=======
-    d = causalprog.graph.node.NormalDistribution()
-
-    graph = causalprog.graph.Graph("G0")
-    graph.add_node(causalprog.graph.DistributionNode(d, "X"))
-    with pytest.raises(ValueError, match=re.escape("Duplicate node label: X")):
-        graph.add_node(causalprog.graph.DistributionNode(d, "X"))
->>>>>>> b8aec328
 
 
 @pytest.mark.parametrize(
@@ -59,21 +41,12 @@
 def test_build_graph(*, use_labels: bool) -> None:
     root_label = "root"
     outcome_label = "outcome_label"
-<<<<<<< HEAD
     d = NormalFamily()
 
     root_node = DistributionNode(d, root_label)
     outcome_node = DistributionNode(d, outcome_label, is_outcome=True)
 
     graph = Graph("G0")
-=======
-    d = causalprog.graph.node.NormalDistribution()
-
-    root_node = causalprog.graph.DistributionNode(d, root_label)
-    outcome_node = causalprog.graph.DistributionNode(d, outcome_label, is_outcome=True)
-
-    graph = causalprog.graph.Graph("G0")
->>>>>>> b8aec328
     graph.add_node(root_node)
     graph.add_node(outcome_node)
 
@@ -86,7 +59,6 @@
 
 
 def test_roots_down_to_outcome() -> None:
-<<<<<<< HEAD
     d = NormalFamily()
 
     graph = Graph("G0")
@@ -97,18 +69,6 @@
     x = DistributionNode(d, "X")
     y = DistributionNode(d, "Y")
     z = DistributionNode(d, "Z")
-=======
-    d = causalprog.graph.node.NormalDistribution()
-
-    graph = causalprog.graph.Graph("G0")
-
-    u = causalprog.graph.DistributionNode(d, "U")
-    v = causalprog.graph.DistributionNode(d, "V")
-    w = causalprog.graph.DistributionNode(d, "W")
-    x = causalprog.graph.DistributionNode(d, "X")
-    y = causalprog.graph.DistributionNode(d, "Y")
-    z = causalprog.graph.DistributionNode(d, "Z")
->>>>>>> b8aec328
 
     graph.add_node(u)
     graph.add_node(v)
@@ -138,7 +98,6 @@
 
 
 def test_cycle() -> None:
-<<<<<<< HEAD
     d = NormalFamily()
 
     node0 = DistributionNode(d, "X")
@@ -146,31 +105,17 @@
     node2 = DistributionNode(d, "Z")
 
     graph = Graph("G0")
-=======
-    d = causalprog.graph.node.NormalDistribution()
-
-    node0 = causalprog.graph.DistributionNode(d, "X")
-    node1 = causalprog.graph.DistributionNode(d, "Y")
-    node2 = causalprog.graph.DistributionNode(d, "Z")
-
-    graph = causalprog.graph.Graph("G0")
->>>>>>> b8aec328
     graph.add_edge(node0, node1)
     graph.add_edge(node1, node2)
     graph.add_edge(node2, node0)
 
-<<<<<<< HEAD
-    with pytest.raises(RuntimeError):
-=======
     with pytest.raises(RuntimeError, match="Graph is not acyclic."):
->>>>>>> b8aec328
         graph.roots_down_to_outcome("X")
 
 
 @pytest.mark.parametrize(
     ("mean", "stdev", "samples", "rtol"),
     [
-<<<<<<< HEAD
         pytest.param(1.0, 1.0, 10, 1, id="N(mean=1, stdev=1), 10 samples"),
         pytest.param(2.0, 0.8, 1000, 1e-1, id="N(mean=2, stdev=0.8), 1000 samples"),
         pytest.param(1.0, 0.8, 100000, 1e-2, id="N(mean=1, stdev=0.8), 10^5 samples"),
@@ -254,90 +199,6 @@
         ),
     ],
 )
-def test_two_node_graph(samples, rtol, mean, stdev, stdev2, rng_key):  # noqa: PLR0913
-    if samples > 100:  # noqa: PLR2004
-        pytest.xfail("Test currently too slow")
-    graph = causalprog.graph.Graph("G0")
-    graph.add_node(
-        DistributionNode(
-            NormalFamily(), "UX", constant_parameters={"mean": mean, "cov": stdev**2}
-        )
-    )
-    graph.add_node(
-        DistributionNode(
-            NormalFamily(),
-            "X",
-            parameters={"mean": "UX"},
-            constant_parameters={"cov": stdev2**2},
-            is_outcome=True,
-        )
-    )
-    graph.add_edge("UX", "X")
-
-    assert np.isclose(
-        causalprog.algorithms.expectation(
-            graph, outcome_node_label="X", samples=samples, rng_key=rng_key
-        ),
-        mean,
-        rtol=rtol,
-    )
-    assert np.isclose(
-        causalprog.algorithms.standard_deviation(
-            graph, outcome_node_label="X", samples=samples, rng_key=rng_key
-        ),
-=======
-        pytest.param(1.0, 1.0, 10, 1, id="std normal, 10 samples"),
-        pytest.param(2.0, 0.8, 1000, 1e-1, id="non-standard normal, 100 samples"),
-        pytest.param(1.0, 1.0, 100000, 1e-2, id="std normal, 10^5 samples"),
-        pytest.param(1.0, 1.0, 10000000, 1e-3, id="std normal, 10^7 samples"),
-    ],
-)
-def test_single_normal_node(samples, rtol, mean, stdev):
-    normal = causalprog.graph.node.NormalDistribution(mean, stdev)
-    node = causalprog.graph.DistributionNode(normal, "X", is_outcome=True)
-
-    graph = causalprog.graph.Graph("G0")
-    graph.add_node(node)
-
-    assert np.isclose(
-        causalprog.algorithms.expectation(graph, samples=samples), mean, rtol=rtol
-    )
-    assert np.isclose(
-        causalprog.algorithms.standard_deviation(graph, samples=samples),
-        stdev,
-        rtol=rtol,
-    )
-
-
-@pytest.mark.parametrize(
-    ("mean", "stdev", "stdev2", "samples", "rtol"),
-    [
-        pytest.param(
-            1.0,
-            1.0,
-            0.8,
-            100,
-            1,
-            id="N(mean=N(mean=0, stdev=1), stdev=0.8), 100 samples",
-        ),
-        pytest.param(
-            3.0,
-            0.5,
-            1.0,
-            10000,
-            1e-1,
-            id="N(mean=N(mean=3, stdev=0.5), stdev=1), 10^4 samples",
-        ),
-        pytest.param(
-            2.0,
-            0.7,
-            0.8,
-            1000000,
-            1e-2,
-            id="N(mean=N(mean=2, stdev=0.7), stdev=0.8), 10^6 samples",
-        ),
-    ],
-)
 def test_two_node_graph(samples, rtol, mean, stdev, stdev2):
     normal = causalprog.graph.node.NormalDistribution(mean, stdev)
     normal2 = causalprog.graph.node.NormalDistribution("UX", stdev2)
@@ -352,7 +213,6 @@
     )
     assert np.isclose(
         causalprog.algorithms.standard_deviation(graph, samples=samples),
->>>>>>> b8aec328
         np.sqrt(stdev**2 + stdev2**2),
         rtol=rtol,
     )